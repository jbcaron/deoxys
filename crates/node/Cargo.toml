[package]
name = "madara"
version.workspace = true
edition.workspace = true
description = "Madara node."
authors = [
  "Antiyro <@kasarLabs>",
  "Abdelhamid Bakhta <@keep-starknet-strange>",
  "Substrate DevHub <https://github.com/substrate-developer-hub>",
]
homepage = "https://github.com/keep-starknet-strange/madara"
license = "MIT"
publish = false
repository = "https://github.com/keep-starknet-strange/madara"
build = "build.rs"

[package.metadata.docs.rs]
targets = ["x86_64-unknown-linux-gnu"]

[[bin]]
name = "madara"

[dependencies]
async-trait = "0.1"
clap = { workspace = true, features = ["derive"] }
futures = { workspace = true, features = ["thread-pool"] }
lazy_static = { workspace = true }
log = { workspace = true }
md5 = { workspace = true }
serde = { workspace = true }
tokio = { workspace = true }

frame-system = { workspace = true }
sc-cli = { workspace = true }
sc-client-api = { workspace = true }
sc-consensus = { workspace = true }
sc-consensus-aura = { workspace = true }
sc-consensus-grandpa = { workspace = true }
sc-consensus-manual-seal = { workspace = true }
sc-executor = { workspace = true }
sc-keystore = { workspace = true }
sc-network = { workspace = true }
sc-network-sync = { workspace = true }
sc-service = { workspace = true }
sc-telemetry = { workspace = true }
sc-transaction-pool-api = { workspace = true }
sp-consensus-aura = { workspace = true }
sp-consensus-grandpa = { workspace = true }
sp-core = { workspace = true }
sp-inherents = { workspace = true }
sp-keyring = { workspace = true }
sp-offchain = { workspace = true }
sp-runtime = { workspace = true }
sp-state-machine = { workspace = true }
sp-timestamp = { workspace = true }
sp-trie = { workspace = true, features = ["default"] }

# These dependencies are used for the node template's RPCs
jsonrpsee = { workspace = true, features = ["server"] }

# Substrate primitives dependencies
sp-api = { workspace = true }
sp-block-builder = { workspace = true }
sp-blockchain = { workspace = true }
# Substrate client dependencies
prometheus-endpoint = { workspace = true }
sc-rpc-api = { workspace = true }
# Substrate frame dependencies
# no substrate frame pallet dependencies for now

# Substrate tools dependencies
substrate-frame-rpc-system = { workspace = true }
# These dependencies are used for runtime benchmarking
frame-benchmarking = { workspace = true }
frame-benchmarking-cli = { workspace = true }

# Starknet
blockifier = { workspace = true }
hex = { workspace = true }
madara-runtime = { workspace = true }
mc-block-proposer = { workspace = true }
mc-data-availability = { workspace = true }
mc-db = { workspace = true }
mc-mapping-sync = { workspace = true }
mc-rpc = { workspace = true }
mc-storage = { workspace = true }
mc-transaction-pool = { workspace = true }
pallet-starknet = { workspace = true }
starknet-core = { workspace = true }

bincode = "1.3"
mockito = { workspace = true }
parity-scale-codec = "3.6.5"
serde_json = "1.0.64"
starknet_api = "0.4.1"
starknet_client = { workspace = true }
# Primitives
mp-block = { workspace = true }
mp-digest-log = { workspace = true }
mp-felt = { workspace = true }
mp-sequencer-address = { workspace = true, features = ["client"] }

# CLI-specific dependencies
try-runtime-cli = { optional = true, git = "https://github.com/paritytech/substrate", branch = "polkadot-v0.9.43" }

<<<<<<< HEAD

#Deoxys
mc-deoxys = { workspace = true }
=======
reqwest = { workspace = true }
serde_json = { workspace = true }
url = { workspace = true }
>>>>>>> 5003054b

[build-dependencies]
substrate-build-script-utils = { workspace = true }

[features]
default = []
# Dependencies that are only required if runtime benchmarking should be build.
runtime-benchmarks = [
  "madara-runtime/runtime-benchmarks",
  "frame-benchmarking/runtime-benchmarks",
  "frame-benchmarking-cli/runtime-benchmarks",
]
# Enable features that allow the runtime to be tried and debugged. Name might be subject to change
# in the near future.
try-runtime = ["madara-runtime/try-runtime", "try-runtime-cli/try-runtime"]
disable-transaction-fee = ["madara-runtime/disable-transaction-fee"]
# Load sharingan chain-specs during the compilation
# This is the way to run a sharingan chain
sharingan = []<|MERGE_RESOLUTION|>--- conflicted
+++ resolved
@@ -103,15 +103,11 @@
 # CLI-specific dependencies
 try-runtime-cli = { optional = true, git = "https://github.com/paritytech/substrate", branch = "polkadot-v0.9.43" }
 
-<<<<<<< HEAD
 
 #Deoxys
 mc-deoxys = { workspace = true }
-=======
 reqwest = { workspace = true }
-serde_json = { workspace = true }
 url = { workspace = true }
->>>>>>> 5003054b
 
 [build-dependencies]
 substrate-build-script-utils = { workspace = true }
