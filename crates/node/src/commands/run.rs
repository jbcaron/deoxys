--- conflicted
+++ resolved
@@ -3,14 +3,9 @@
 
 use clap::ValueHint::FilePath;
 use madara_runtime::SealingMode;
-<<<<<<< HEAD
 use mc_deoxys::l2::fetch_genesis_block;
 use reqwest::Url;
-=======
-use mc_data_availability::DaLayer;
-use mc_l1_messages::config::{L1MessagesWorkerConfig, L1MessagesWorkerConfigError};
 use mc_settlement::SettlementLayer;
->>>>>>> 78bbebca
 use sc_cli::{Result, RpcMethods, RunCmd, SubstrateCli};
 use sc_service::BasePath;
 use serde::{Deserialize, Serialize};
@@ -129,7 +124,6 @@
     #[clap(long, value_enum, ignore_case = true)]
     pub sealing: Option<Sealing>,
 
-<<<<<<< HEAD
     /// The L1 rpc endpoint url for state verification
     #[clap(long, value_parser = parse_url)]
     pub l1_endpoint: Option<Url>,
@@ -137,14 +131,6 @@
     /// The network type to connect to.
     #[clap(long, short, default_value = "integration")]
     pub network: NetworkType,
-=======
-    /// Choose a supported DA Layer
-    #[clap(long, ignore_case = true, requires = "da_conf")]
-    pub da_layer: Option<DaLayer>,
-
-    /// Path to a file containing the DA configuration
-    #[clap(long, value_hint = FilePath, requires = "da_layer")]
-    pub da_conf: Option<PathBuf>,
 
     /// Choose a supported settlement layer
     #[clap(long, ignore_case = true, requires = "settlement_conf")]
@@ -154,7 +140,6 @@
     #[clap(long, value_hint = FilePath, requires = "settlement")]
     pub settlement_conf: Option<PathBuf>,
 
->>>>>>> 78bbebca
     /// When enabled, more information about the blocks and their transaction is cached and stored
     /// in the database.
     ///
@@ -163,7 +148,6 @@
     #[clap(long)]
     pub cache: bool,
 
-<<<<<<< HEAD
     /// This will invoke sound interpreted from the block hashes.
     #[clap(long)]
     pub sound: bool,
@@ -171,11 +155,9 @@
     /// This wrap a specific deoxys environment for a node quick start.
     #[clap(long)]
     pub deoxys: bool,
-=======
     /// Configuration for L1 Messages (Syncing) Worker
     #[clap(flatten)]
     pub l1_messages_worker: L1Messages,
->>>>>>> 78bbebca
 }
 
 impl ExtendedRunCmd {
@@ -196,7 +178,6 @@
     }
     let runner = cli.create_runner(&cli.run.base)?;
 
-<<<<<<< HEAD
     // TODO: verify that the l1_endpoint is valid
     let l1_endpoint = if let Some(url) = cli.run.l1_endpoint {
         url
@@ -220,69 +201,9 @@
             l1_endpoint,
             cache,
             fetch_block_config,
-            genesis_block,
-        )
-        .map_err(sc_cli::Error::Service)
-=======
-    let da_config: Option<(DaLayer, PathBuf)> = match cli.run.da_layer {
-        Some(da_layer) => {
-            let da_conf = cli.run.da_conf.expect("clap requires da_conf when da_layer is present");
-            if !da_conf.exists() {
-                log::info!("{} does not contain DA config", da_conf.display());
-                return Err("DA config not available".into());
-            }
-
-            Some((da_layer, da_conf))
-        }
-        None => {
-            log::info!("Madara initialized w/o DA layer");
-            None
-        }
-    };
-
-    let l1_messages_worker_config = extract_l1_messages_worker_config(&cli.run.l1_messages_worker)
-        .map_err(|e| sc_cli::Error::Input(e.to_string()))?;
-
-    let settlement_config: Option<(SettlementLayer, PathBuf)> = match cli.run.settlement {
-        Some(SettlementLayer::Ethereum) => {
-            let settlement_conf = cli.run.settlement_conf.expect("clap requires da_conf when settlement is present");
-            if !settlement_conf.exists() {
-                return Err(sc_cli::Error::Input(format!(
-                    "Ethereum config not found at {}",
-                    settlement_conf.display()
-                )));
-            }
-            Some((SettlementLayer::Ethereum, settlement_conf))
-        }
-        None => {
-            log::info!("Madara initialized w/o settlement layer");
-            None
-        }
-    };
-
-    runner.run_node_until_exit(|config| async move {
-        let sealing = cli.run.sealing.map(Into::into).unwrap_or_default();
-        let cache = cli.run.cache;
-        service::new_full(config, sealing, da_config, cache, l1_messages_worker_config, settlement_config)
-            .map_err(sc_cli::Error::Service)
->>>>>>> 78bbebca
+            genesis_block
+        ).map_err(sc_cli::Error::Service)
     })
-}
-
-fn extract_l1_messages_worker_config(
-    run_cmd: &L1Messages,
-) -> std::result::Result<Option<L1MessagesWorkerConfig>, L1MessagesWorkerConfigError> {
-    if let Some(ref config_path) = run_cmd.l1_messages_config {
-        let config = L1MessagesWorkerConfig::new_from_file(config_path)?;
-        return Ok(Some(config));
-    }
-
-    if let L1MessagesParams { provider_url: Some(url), l1_contract_address: Some(address) } = &run_cmd.config_params {
-        let config = L1MessagesWorkerConfig::new_from_params(url, address)?;
-        return Ok(Some(config));
-    }
-
-    Ok(None)
 }
 
 fn override_dev_environment(cmd: &mut ExtendedRunCmd) {
