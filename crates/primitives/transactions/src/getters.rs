--- conflicted
+++ resolved
@@ -3,14 +3,10 @@
 use mp_felt::Felt252Wrapper;
 
 use super::{DeclareTransaction, DeployAccountTransaction, InvokeTransaction, Transaction, UserTransaction};
-<<<<<<< HEAD
-use crate::DeployTransaction;
-=======
 use crate::{
     DeclareTransactionV0, DeclareTransactionV1, DeclareTransactionV2, HandleL1MessageTransaction, InvokeTransactionV0,
-    InvokeTransactionV1, UserAndL1HandlerTransaction,
+    InvokeTransactionV1, UserAndL1HandlerTransaction, DeployTransaction
 };
->>>>>>> 36698fef
 
 impl Transaction {
     pub fn signature(&self) -> Vec<Felt252Wrapper> {
@@ -246,6 +242,7 @@
     fn version(&self) -> u8 {
         match self {
             Transaction::Declare(tx) => tx.version(),
+            Transaction::Deploy(tx) => tx.version(),
             Transaction::DeployAccount(tx) => tx.version(),
             Transaction::Invoke(tx) => tx.version(),
             Transaction::L1Handler(tx) => tx.version(),
